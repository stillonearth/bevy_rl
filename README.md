--- conflicted
+++ resolved
@@ -66,34 +66,17 @@
 Width and hight should exceed 256, otherwise wgpu will panic.
 
 ```rust
-<<<<<<< HEAD
 let gym_settings = AIGymSettings {
     width: 256,
     height: 256,
     num_agents: 16,
     no_graphics: false,
-
 };
 
 app
     .insert_resource(gym_settings.clone())
     .insert_resource(Arc::new(Mutex::new(AIGymState::<Actions,State>::new(gym_settings.clone()))))
     .add_plugin(AIGymPlugin::<Actions, State>::default())
-=======
-    let gym_settings = AIGymSettings {
-        width: 256,
-        height: 256,
-        num_agents: 16,
-    };
-
-    app
-        .insert_resource(gym_settings.clone())
-        .insert_resource(AIGymState::<
-            PlayerActionFlags,
-            EnvironmentState,
-        >::new(gym_settings.clone()))
-        .add_plugin(AIGymPlugin::<PlayerActionFlags, EnvironmentState>::default())
->>>>>>> f7be937b
 ```
 
 ### 4. Implement Environment Logic
@@ -121,114 +104,9 @@
 );
 ```
 
-<<<<<<< HEAD
 - `turnbased_control_system_switch` should pause game world and poll `bevy_rl` for agent actions.
 - `execute_reset_request` handles environment reset request.
-  `turnbased_control_system_switch` in parses agent actions and issues commands to agents in environment.
-=======
-`turnbased_control_system_switch` should pause game world and poll `bevy_rl` for agent actions.
-
-```rust
-fn turnbased_control_system_switch(
-    mut app_state: ResMut<State<AppState>>,
-    time: Res<Time>,
-    mut timer: ResMut<DelayedControlTimer>,
-    ai_gym_state: ResMut<AIGymState<PlayerActionFlags>>,
-) {
-    if timer.0.tick(time.delta()).just_finished() {
-        app_state.push(AppState::Control);
-        physics_time.pause();
-
-        let ai_gym_state = ai_gym_state.lock().unwrap();
-        ai_gym_state.send_step_result(true);
-    }
-}
-```
-
-`execute_reset_request` handles environment reset request. `turnbased_control_system_switch` in this example parses agent actions and issues commands to agents in environment via `control_agents`.
-
-```rust
-pub(crate) fn execute_reset_request(
-    mut app_state: ResMut<State<AppState>>,
-    ai_gym_state: ResMut<AIGymState<PlayerActionFlags>>,
-) {
-    let ai_gym_state = ai_gym_state.lock().unwrap();
-    if !ai_gym_state.is_reset_request() {
-        return;
-    }
-
-    ai_gym_state.receive_reset_request();
-    app_state.set(AppState::Reset).unwrap();
-}
-
-pub(crate) fn turnbased_control_system_switch(
-    mut app_state: ResMut<State<AppState>>,
-    time: Res<Time>,
-    mut timer: ResMut<DelayedControlTimer>,
-    ai_gym_state: ResMut<AIGymState<PlayerActionFlags>>,
-    ai_gym_settings: Res<AIGymSettings>,
-    mut physics_time: ResMut<PhysicsTime>,
-) {
-    if timer.0.tick(time.delta()).just_finished() {
-        app_state.overwrite_push(AppState::Control).unwrap();
-        physics_time.pause();
-
-        let ai_gym_state = ai_gym_state.lock().unwrap();
-        let results = (0..ai_gym_settings.num_agents).map(|_| true).collect();
-        ai_gym_state.send_step_result(results);
-    }
-}
-
-pub(crate) fn turnbased_text_control_system(
-    agent_movement_q: Query<(&mut heron::prelude::Velocity, &mut Transform, &Actor)>,
-    collision_events: EventReader<CollisionEvent>,
-    event_gun_shot: EventWriter<EventGunShot>,
-    ai_gym_state: ResMut<AIGymState<PlayerActionFlags>>,
-    ai_gym_settings: Res<AIGymSettings>,
-    mut app_state: ResMut<State<AppState>>,
-    mut physics_time: ResMut<PhysicsTime>,
-) {
-    let mut ai_gym_state = ai_gym_state.lock().unwrap();
-
-    // Drop the system if users hasn't sent request this frame
-    if !ai_gym_state.is_next_action() {
-        return;
-    }
-
-    let unparsed_actions = ai_gym_state.receive_action_strings();
-    let mut actions: Vec<Option<PlayerActionFlags>> =
-        (0..ai_gym_settings.num_agents).map(|_| None).collect();
-
-    for i in 0..unparsed_actions.len() {
-        let unparsed_action = unparsed_actions[i].clone();
-        ai_gym_state.set_reward(i, 0.0);
-
-        if unparsed_action.is_none() {
-            actions[i] = None;
-            continue;
-        }
-
-        let action = match unparsed_action.unwrap().as_str() {
-            "FORWARD" => Some(PlayerActionFlags::FORWARD),
-            "BACKWARD" => Some(PlayerActionFlags::BACKWARD),
-            "LEFT" => Some(PlayerActionFlags::LEFT),
-            "RIGHT" => Some(PlayerActionFlags::RIGHT),
-            _ => None,
-        };
-
-        actions[i] = action;
-    }
-
-    // Send environment state to AI Gym
-    ai_gym_state.set_env_state(EnvironmentState {});
-
-    physics_time.resume();
-    control_agents(actions, agent_movement_q, collision_events, event_gun_shot);
-
-    app_state.pop().unwrap();
-}
-```
->>>>>>> f7be937b
+- `turnbased_text_control_system` parses agent actions and issues commands to agents in environment.
 
 ## 💻 AIGymState API
 
